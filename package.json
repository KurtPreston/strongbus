--- conflicted
+++ resolved
@@ -34,28 +34,14 @@
   "license": "MIT",
   "dependencies": {
     "core-decorators": "^0.20.0",
-<<<<<<< HEAD
     "eventemitter3": "^3.1.0"
   },
   "devDependencies": {
     "@types/jasmine": "^3.3.0",
-    "@types/node": "^10.12.10",
-    "jasmine": "^3.3.0",
-    "tslint": "^5.11.0",
-    "typedoc": "^0.14.2",
-    "typescript": "^4.0.2"
-=======
-    "eventemitter3": "^3.1.0",
-    "lodash": "^4.17.15"
-  },
-  "devDependencies": {
-    "@types/jasmine": "^3.3.0",
-    "@types/lodash": "^4.14.118",
     "@types/node": "^10.17.3",
     "jasmine": "^3.3.0",
     "tslint": "^5.11.0",
     "typedoc": "^0.15.0",
-    "typescript": "^3.6.4"
->>>>>>> 527d41fd
+    "typescript": "^4.0.2"
   }
 }